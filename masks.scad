--- conflicted
+++ resolved
@@ -662,18 +662,11 @@
 //   mask object should align exactly with the center of the end of the
 //   hole to be filletted.
 // Arguments:
-<<<<<<< HEAD
-//   r = radius of hole to fillet. (Default: 1.0)
-//   fillet = radius of the edge filleting. (Default: 0.25)
-//   xtilt = angle of tilt of end of cylinder in the X direction. (Default: 0)
-//   ytilt = angle of tilt of end of cylinder in the Y direction. (Default: 0)
-=======
 //   r = Radius of hole to fillet.
 //   d = Diameter of hole to fillet.
 //   fillet = Radius of the filleting. (Default: 0.25)
 //   xtilt = Angle of tilt of end of cylinder in the X direction. (Default: 0)
 //   ytilt = Angle of tilt of end of cylinder in the Y direction. (Default: 0)
->>>>>>> bc86e413
 //   overage = The extra thickness of the mask.  Default: `0.1`.
 // Example:
 //   difference() {
@@ -683,11 +676,7 @@
 //   }
 // Example:
 //   fillet_hole_mask(r=40, fillet=20, $fa=2, $fs=2);
-<<<<<<< HEAD
-module fillet_hole_mask(r=1.0, fillet=0.25, overage=0.1, xtilt=0, ytilt=0)
-=======
 module fillet_hole_mask(r=undef, d=undef, fillet=0.25, overage=0.1, xtilt=0, ytilt=0)
->>>>>>> bc86e413
 {
 	r = get_radius(r=r, d=d, dflt=1);
 	skew_xz(za=xtilt) {
